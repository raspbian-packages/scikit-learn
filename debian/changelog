--- conflicted
+++ resolved
@@ -1,10 +1,10 @@
-<<<<<<< HEAD
-scikit-learn (0.18-4+rpi1) stretch-staging; urgency=medium
-
+scikit-learn (0.18-5+rpi1) stretch-staging; urgency=medium
+
+  [changes brought forward from 0.18-4+rpi1 by Peter Michael Green <plugwash@raspbian.org> at Tue, 22 Nov 2016 15:34:29 +0000]
   * Disable testsuite
 
- -- Peter Michael Green <plugwash@raspbian.org>  Tue, 22 Nov 2016 15:34:29 +0000
-=======
+ -- Raspbian forward porter <root@raspbian.org>  Tue, 27 Jun 2017 22:16:46 +0000
+
 scikit-learn (0.18-5) unstable; urgency=medium
 
   * Team upload.
@@ -13,7 +13,6 @@
     Closes: #848788
 
  -- Andreas Tille <tille@debian.org>  Wed, 28 Dec 2016 13:24:45 +0100
->>>>>>> aa5da28d
 
 scikit-learn (0.18-4) unstable; urgency=medium
 
